/*
 * Copyright 1999-2015 dangdang.com.
 * <p>
 * Licensed under the Apache License, Version 2.0 (the "License");
 * you may not use this file except in compliance with the License.
 * You may obtain a copy of the License at
 *
 *     http://www.apache.org/licenses/LICENSE-2.0
 *
 * Unless required by applicable law or agreed to in writing, software
 * distributed under the License is distributed on an "AS IS" BASIS,
 * WITHOUT WARRANTIES OR CONDITIONS OF ANY KIND, either express or implied.
 * See the License for the specific language governing permissions and
 * limitations under the License.
 * </p>
 */

package com.dangdang.ddframe.job.cloud.scheduler.restful;

import com.dangdang.ddframe.job.cloud.scheduler.config.JobExecutionType;
import com.dangdang.ddframe.job.cloud.scheduler.fixture.CloudJsonConstants;
import com.dangdang.ddframe.job.cloud.scheduler.producer.ProducerManager;
import com.dangdang.ddframe.job.cloud.scheduler.fixture.TaskNode;
import com.dangdang.ddframe.job.cloud.scheduler.state.failover.FailoverTaskInfo;
import com.dangdang.ddframe.job.cloud.scheduler.state.running.RunningService;
import com.dangdang.ddframe.job.context.ExecutionType;
import com.dangdang.ddframe.job.context.TaskContext;
import com.dangdang.ddframe.job.context.TaskContext.MetaInfo;
import com.dangdang.ddframe.job.event.rdb.JobEventRdbSearch;
import com.dangdang.ddframe.job.event.rdb.JobEventRdbSearch.Condition;
import com.dangdang.ddframe.job.event.rdb.JobEventRdbSearch.Result;
import com.dangdang.ddframe.job.event.type.JobExecutionEvent;
import com.dangdang.ddframe.job.event.type.JobStatusTraceEvent;
import com.dangdang.ddframe.job.event.type.JobStatusTraceEvent.Source;
import com.dangdang.ddframe.job.event.type.JobStatusTraceEvent.State;
import com.dangdang.ddframe.job.reg.base.CoordinatorRegistryCenter;
import com.dangdang.ddframe.job.restful.RestfulServer;
import com.dangdang.ddframe.job.statistics.type.job.JobExecutionTypeStatistics;
import com.dangdang.ddframe.job.statistics.type.job.JobTypeStatistics;
import com.dangdang.ddframe.job.statistics.type.task.TaskResultStatistics;
import com.dangdang.ddframe.job.util.json.GsonFactory;
import com.google.common.base.Optional;
import com.google.common.collect.Lists;
import org.apache.mesos.SchedulerDriver;
import org.eclipse.jetty.client.ContentExchange;
import org.eclipse.jetty.client.HttpClient;
import org.eclipse.jetty.io.ByteArrayBuffer;
import org.junit.AfterClass;
import org.junit.Before;
import org.junit.BeforeClass;
import org.junit.Test;
import org.junit.runner.RunWith;
import org.mockito.runners.MockitoJUnitRunner;
import org.unitils.util.ReflectionUtils;

import javax.ws.rs.core.MediaType;
import java.io.UnsupportedEncodingException;
import java.net.URLEncoder;
import java.util.Collection;
import java.util.Collections;
import java.util.Date;
import java.util.HashMap;
import java.util.Map;
import java.util.UUID;

import static org.hamcrest.core.Is.is;
import static org.junit.Assert.assertThat;
import static org.mockito.Mockito.any;
import static org.mockito.Mockito.mock;
import static org.mockito.Mockito.reset;
import static org.mockito.Mockito.times;
import static org.mockito.Mockito.verify;
import static org.mockito.Mockito.when;

@RunWith(MockitoJUnitRunner.class)
public final class CloudJobRestfulApiTest {
    
    private static RestfulServer server;
    
    private static CoordinatorRegistryCenter regCenter;
    
    private static JobEventRdbSearch jobEventRdbSearch;
    
    @BeforeClass
    public static void setUpClass() throws Exception {
        regCenter = mock(CoordinatorRegistryCenter.class);
        jobEventRdbSearch = mock(JobEventRdbSearch.class);
        server = new RestfulServer(19000);
<<<<<<< HEAD
        CloudJobRestfulApi.init(regCenter);
        SchedulerDriver schedulerDriver = mock(SchedulerDriver.class);
        ProducerManager producerManager = new ProducerManager(schedulerDriver, regCenter);
        producerManager.startup();
        CloudJobRestfulApi.setContext(schedulerDriver, producerManager);
        server.start(CloudJobRestfulApi.class.getPackage().getName());
=======
        server.start(CloudJobRestfulApi.class.getPackage().getName(), Optional.of("console"));
>>>>>>> 4b921936
    }
    
    @AfterClass
    public static void tearDown() throws Exception {
        sentRequest("http://127.0.0.1:19000/job/deregister", "DELETE", "test_job");
        server.stop();
    }
    
    @Before
    public void setUp() {
        reset(regCenter);
        reset(jobEventRdbSearch);
    }
    
    @Test
    public void assertRegister() throws Exception {
        when(regCenter.isExisted("/config/test_job")).thenReturn(false);
        assertThat(sentRequest("http://127.0.0.1:19000/job/register", "POST", CloudJsonConstants.getJobJson()), is(204));
        verify(regCenter).persist("/config/test_job", CloudJsonConstants.getJobJson());
        sentRequest("http://127.0.0.1:19000/job/deregister", "DELETE", "test_job");
    }
    
    @Test
    public void assertRegisterWithBadRequest() throws Exception {
        assertThat(sentRequest("http://127.0.0.1:19000/job/register", "POST", "\"{\"jobName\":\"wrong_job\"}"), is(500));
    }
    
    @Test
    public void assertUpdate() throws Exception {
        when(regCenter.isExisted("/config/test_job")).thenReturn(true);
        when(regCenter.get("/config/test_job")).thenReturn(CloudJsonConstants.getJobJson());
        assertThat(sentRequest("http://127.0.0.1:19000/job/update", "PUT", CloudJsonConstants.getJobJson()), is(204));
        verify(regCenter).update("/config/test_job", CloudJsonConstants.getJobJson());
        sentRequest("http://127.0.0.1:19000/job/deregister", "DELETE", "test_job");
    }
    
    @Test
    public void assertDeregister() throws Exception {
        when(regCenter.isExisted("/config/test_job")).thenReturn(false);
        assertThat(sentRequest("http://127.0.0.1:19000/job/deregister", "DELETE", "test_job"), is(204));
        verify(regCenter, times(2)).get("/config/test_job");
    }
    
    @Test
    public void assertTriggerWithDaemonJob() throws Exception {
        when(regCenter.get("/config/test_job")).thenReturn(CloudJsonConstants.getJobJson(JobExecutionType.DAEMON));
        assertThat(sentRequest("http://127.0.0.1:19000/job/trigger", "POST", "test_job"), is(500));
    }
    
    @Test
    public void assertTriggerWithTransientJob() throws Exception {
        when(regCenter.get("/config/test_job")).thenReturn(CloudJsonConstants.getJobJson());
        assertThat(sentRequest("http://127.0.0.1:19000/job/trigger", "POST", "test_job"), is(204));
    }
    
    @Test
    public void assertDetail() throws Exception {
        when(regCenter.get("/config/test_job")).thenReturn(CloudJsonConstants.getJobJson());
        assertThat(sentGetRequest("http://127.0.0.1:19000/job/jobs/test_job"), is(CloudJsonConstants.getJobJson()));
        verify(regCenter).get("/config/test_job");
    }
    
    @Test
    public void assertDetailWithNotExistedJob() throws Exception {
        assertThat(sentRequest("http://127.0.0.1:19000/job/jobs/notExistedJobName", "GET", ""), is(500));
    }
    
    @Test
    public void assertFindAllJobs() throws Exception {
        when(regCenter.isExisted("/config")).thenReturn(true);
        when(regCenter.getChildrenKeys("/config")).thenReturn(Lists.newArrayList("test_job"));
        when(regCenter.get("/config/test_job")).thenReturn(CloudJsonConstants.getJobJson());
        assertThat(sentGetRequest("http://127.0.0.1:19000/job/jobs"), is("[" + CloudJsonConstants.getJobJson() + "]"));
        verify(regCenter).isExisted("/config");
        verify(regCenter).getChildrenKeys("/config");
        verify(regCenter).get("/config/test_job");
    }
    
    @Test
    public void assertFindAllRunningTasks() throws Exception {
        RunningService runningService = new RunningService(regCenter);
        TaskContext actualTaskContext = TaskContext.from(TaskNode.builder().build().getTaskNodeValue());
        runningService.add(actualTaskContext);
        assertThat(sentGetRequest("http://127.0.0.1:19000/job/tasks/running"), is(GsonFactory.getGson().toJson(Lists.newArrayList(actualTaskContext))));
    }
    
    @Test
    public void assertFindAllReadyTasks() throws Exception {
        when(regCenter.isExisted("/state/ready")).thenReturn(true);
        when(regCenter.getChildrenKeys("/state/ready")).thenReturn(Lists.newArrayList("test_job"));
        when(regCenter.get("/state/ready/test_job")).thenReturn("1");
        Map<String, String> expectedMap = new HashMap<>();
        expectedMap.put("jobName", "test_job");
        expectedMap.put("times", "1");
        @SuppressWarnings("unchecked")
        Collection<Map<String, String>> expectedResult = Lists.newArrayList(expectedMap);
        assertThat(sentGetRequest("http://127.0.0.1:19000/job/tasks/ready"), is(GsonFactory.getGson().toJson(expectedResult)));
        verify(regCenter).isExisted("/state/ready");
        verify(regCenter).getChildrenKeys("/state/ready");
        verify(regCenter).get("/state/ready/test_job");
    }
    
    @Test
    public void assertFindAllFailoverTasks() throws Exception {
        when(regCenter.isExisted("/state/failover")).thenReturn(true);
        when(regCenter.getChildrenKeys("/state/failover")).thenReturn(Lists.newArrayList("test_job"));
        when(regCenter.getChildrenKeys("/state/failover/test_job")).thenReturn(Lists.newArrayList("test_job@-@0"));
        String originalTaskId = UUID.randomUUID().toString();
        when(regCenter.get("/state/failover/test_job/test_job@-@0")).thenReturn(originalTaskId);
        FailoverTaskInfo expectedFailoverTask = new FailoverTaskInfo(MetaInfo.from("test_job@-@0"), originalTaskId);
        Collection<FailoverTaskInfo> expectedResult = Lists.newArrayList(expectedFailoverTask);
        assertThat(sentGetRequest("http://127.0.0.1:19000/job/tasks/failover"), is(GsonFactory.getGson().toJson(expectedResult)));
        verify(regCenter).isExisted("/state/failover");
        verify(regCenter).getChildrenKeys("/state/failover");
        verify(regCenter).getChildrenKeys("/state/failover/test_job");
        verify(regCenter).get("/state/failover/test_job/test_job@-@0");
    }
    
    @Test
    public void assertFindJobExecutionEventsWhenNotConfigRDB() throws Exception {
        ReflectionUtils.setFieldValue(CloudJobRestfulApi.class, CloudJobRestfulApi.class.getDeclaredField("jobEventRdbSearch"), null);
        assertThat(sentGetRequest("http://127.0.0.1:19000/job/events/executions"), is(GsonFactory.getGson().toJson(new Result<>(0, Collections.<JobExecutionEvent>emptyList()))));
    }
    
    @Test
    public void assertFindJobExecutionEvents() throws Exception {
        ReflectionUtils.setFieldValue(CloudJobRestfulApi.class, CloudJobRestfulApi.class.getDeclaredField("jobEventRdbSearch"), jobEventRdbSearch);
        JobExecutionEvent jobExecutionEvent = new JobExecutionEvent("fake_task_id", "test_job", JobExecutionEvent.ExecutionSource.NORMAL_TRIGGER, 0);
        when(jobEventRdbSearch.findJobExecutionEvents(any(Condition.class))).thenReturn(new Result<>(0, Lists.newArrayList(jobExecutionEvent)));
        assertThat(sentGetRequest("http://127.0.0.1:19000/job/events/executions?" + buildFindJobEventsQueryParameter()), 
                is(GsonFactory.getGson().toJson(new Result<>(0, Lists.newArrayList(jobExecutionEvent)))));
        verify(jobEventRdbSearch).findJobExecutionEvents(any(Condition.class));
    }
    
    @Test
    public void assertFindJobStatusTraceEventEventsWhenNotConfigRDB() throws Exception {
        ReflectionUtils.setFieldValue(CloudJobRestfulApi.class, CloudJobRestfulApi.class.getDeclaredField("jobEventRdbSearch"), null);
        assertThat(sentGetRequest("http://127.0.0.1:19000/job/events/statusTraces"), is(GsonFactory.getGson().toJson(new Result<>(0, Collections.<JobExecutionEvent>emptyList()))));
    }
    
    @Test
    public void assertFindJobStatusTraceEvent() throws Exception {
        ReflectionUtils.setFieldValue(CloudJobRestfulApi.class, CloudJobRestfulApi.class.getDeclaredField("jobEventRdbSearch"), jobEventRdbSearch);
        JobStatusTraceEvent jobStatusTraceEvent = new JobStatusTraceEvent(
                "test-job", "fake_task_id", "fake_slave_id",  Source.LITE_EXECUTOR, ExecutionType.READY, "0", State.TASK_RUNNING, "message is empty.");
        when(jobEventRdbSearch.findJobStatusTraceEvents(any(Condition.class))).thenReturn(new Result<>(0, Lists.newArrayList(jobStatusTraceEvent)));
        assertThat(sentGetRequest("http://127.0.0.1:19000/job/events/statusTraces?" + buildFindJobEventsQueryParameter()), 
                is(GsonFactory.getGson().toJson(new Result<>(0, Lists.newArrayList(jobStatusTraceEvent)))));
        verify(jobEventRdbSearch).findJobStatusTraceEvents(any(Condition.class));
    }
    
    private String buildFindJobEventsQueryParameter() throws UnsupportedEncodingException {
        return "per_page=10&page=1&sort=jobName&order=DESC&jobName=test_job"
                + "&startTime=" + URLEncoder.encode("2016-12-26 10:00:00", "UTF-8") + "&endTime=" + URLEncoder.encode("2016-12-26 10:00:00", "UTF-8");
    }
    
    @Test
    public void assertGetTaskResultStatistics() throws Exception {
        assertThat(sentGetRequest("http://127.0.0.1:19000/job/statistics/tasks/results"),
                is(GsonFactory.getGson().toJson(Collections.emptyList())));
    }
    
    @Test
    public void assertGetTaskResultStatisticsWithSinceParameter() throws Exception {
        assertThat(sentGetRequest("http://127.0.0.1:19000/job/statistics/tasks/results?since=last24hours"), 
                is(GsonFactory.getGson().toJson(Collections.emptyList())));
    }
    
    @Test
    public void assertGetTaskResultStatisticsWithPathParameter() throws Exception {
        String[] paramters = {"online", "lastWeek", "lastHour", "lastMinute"};
        for (String each : paramters) {
            String result = sentGetRequest("http://127.0.0.1:19000/job/statistics/tasks/results/" + each);
            TaskResultStatistics taskResultStatistics = GsonFactory.getGson().fromJson(result, TaskResultStatistics.class);
            assertThat(taskResultStatistics.getSuccessCount(), is(0));
            assertThat(taskResultStatistics.getFailedCount(), is(0));
        }
    }
    
    @Test
    public void assertGetTaskResultStatisticsWithErrorPathParameter() throws Exception {
        String result = sentGetRequest("http://127.0.0.1:19000/job/statistics/tasks/results/errorPath");
        TaskResultStatistics taskResultStatistics = GsonFactory.getGson().fromJson(result, TaskResultStatistics.class);
        assertThat(taskResultStatistics.getSuccessCount(), is(0));
        assertThat(taskResultStatistics.getFailedCount(), is(0));
    }
    
    @Test
    public void assertGetJobTypeStatistics() throws Exception {
        String result = sentGetRequest("http://127.0.0.1:19000/job/statistics/jobs/type");
        JobTypeStatistics jobTypeStatistics = GsonFactory.getGson().fromJson(result, JobTypeStatistics.class);
        assertThat(jobTypeStatistics.getSimpleJobCount(), is(0));
        assertThat(jobTypeStatistics.getDataflowJobCount(), is(0));
        assertThat(jobTypeStatistics.getScriptJobCount(), is(0));
    }
    
    @Test
    public void assertGetJobExecutionTypeStatistics() throws Exception {
        String result = sentGetRequest("http://127.0.0.1:19000/job/statistics/jobs/executionType");
        JobExecutionTypeStatistics jobExecutionTypeStatistics = GsonFactory.getGson().fromJson(result, JobExecutionTypeStatistics.class);
        assertThat(jobExecutionTypeStatistics.getDaemonJobCount(), is(0));
        assertThat(jobExecutionTypeStatistics.getTransientJobCount(), is(0));
    }
    
    
    @Test
    public void assertFindTaskRunningStatistics() throws Exception {
        assertThat(sentGetRequest("http://127.0.0.1:19000/job/statistics/tasks/running"),
                is(GsonFactory.getGson().toJson(Collections.emptyList())));
    }
    
    @Test
    public void assertFindTaskRunningStatisticsWeekly() throws Exception {
        assertThat(sentGetRequest("http://127.0.0.1:19000/job/statistics/tasks/running?since=lastWeek"), 
                is(GsonFactory.getGson().toJson(Collections.emptyList())));
    }
    
    @Test
    public void assertFindJobRunningStatistics() throws Exception {
        assertThat(sentGetRequest("http://127.0.0.1:19000/job/statistics/jobs/running"),
                is(GsonFactory.getGson().toJson(Collections.emptyList())));
    }
    
    @Test
    public void assertFindJobRunningStatisticsWeekly() throws Exception {
        assertThat(sentGetRequest("http://127.0.0.1:19000/job/statistics/jobs/running?since=lastWeek"), 
                is(GsonFactory.getGson().toJson(Collections.emptyList())));
    }
    
    @Test
    public void assertFindJobRegisterStatisticsSinceOnline() throws Exception {
        assertThat(sentGetRequest("http://127.0.0.1:19000/job/statistics/jobs/register"), 
                is(GsonFactory.getGson().toJson(Collections.emptyList())));
    }
    
    private static int sentRequest(final String url, final String method, final String content) throws Exception {
        HttpClient httpClient = new HttpClient();
        try {
            httpClient.start();
            ContentExchange contentExchange = new ContentExchange();
            contentExchange.setMethod(method);
            contentExchange.setRequestContentType(MediaType.APPLICATION_JSON);
            contentExchange.setRequestContent(new ByteArrayBuffer(content.getBytes("UTF-8")));
            httpClient.setConnectorType(HttpClient.CONNECTOR_SELECT_CHANNEL);
            contentExchange.setURL(url);
            httpClient.send(contentExchange);
            contentExchange.waitForDone();
            return contentExchange.getResponseStatus();
        } finally {
            httpClient.stop();
        }
    }
    
    private static String sentGetRequest(final String url) throws Exception {
        HttpClient httpClient = new HttpClient();
        try {
            httpClient.start();
            ContentExchange contentExchange = new ContentExchange();
            contentExchange.setMethod("GET");
            contentExchange.setRequestContentType(MediaType.APPLICATION_JSON);
            httpClient.setConnectorType(HttpClient.CONNECTOR_SELECT_CHANNEL);
            contentExchange.setURL(url);
            httpClient.send(contentExchange);
            contentExchange.waitForDone();
            return contentExchange.getResponseContent();
        } finally {
            httpClient.stop();
        }
    }
}<|MERGE_RESOLUTION|>--- conflicted
+++ resolved
@@ -86,16 +86,12 @@
         regCenter = mock(CoordinatorRegistryCenter.class);
         jobEventRdbSearch = mock(JobEventRdbSearch.class);
         server = new RestfulServer(19000);
-<<<<<<< HEAD
         CloudJobRestfulApi.init(regCenter);
         SchedulerDriver schedulerDriver = mock(SchedulerDriver.class);
         ProducerManager producerManager = new ProducerManager(schedulerDriver, regCenter);
         producerManager.startup();
         CloudJobRestfulApi.setContext(schedulerDriver, producerManager);
-        server.start(CloudJobRestfulApi.class.getPackage().getName());
-=======
         server.start(CloudJobRestfulApi.class.getPackage().getName(), Optional.of("console"));
->>>>>>> 4b921936
     }
     
     @AfterClass
